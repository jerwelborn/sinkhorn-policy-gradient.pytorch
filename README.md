# sinkhorn-policy-gradient.pytorch

This repository contains code accompanying [Learning Permutations with Sinkhorn Policy Gradient](TODO) that can be used to replicate the experiments for sorting with N={20,50}, maximum weight matching with N={10,15,20,25}, and the Euclidean TSP with N=20. 

## What is Sinkhorn Policy Gradient? 

SPG is an off-policy actor-critic deterministic policy gradient algorithm. It can be used to train the SPG+Matching and SPG+Sequential deep network architectures from the paper to solve combinatorial optimization problems involving permutations. 

![SPG+Matching](spg_arch.png)

## Dependencies

* [PyTorch](https://pytorch.org)
    * Tested with versions 0.2 with cuda80 and 0.3.1 with cuda90
* h5py
* tqdm
* tensorboard_logger
* pathos
* scikit-learn (0.19.1)

## Data

Download the data used for all experiments in the paper [here](https://www.dropbox.com/sh/voi1jsqz6sj7vle/AAA97tcZwRITrEm67r3OFSYea?dl=0).
Create a directory called `data` in the base directory of the repo, and unzip the three zip files there.

For sorting and Euclidean TSP, a train and test dataset will automatically be created if you try to run an experiment without the dataset existing in the required folder. For MWM, you can set a variable (see below) to optionally force the creation of new train/test/val datasets.

## Running the experiments

To run an experiment, modify the variables in the `run_spg.sh` file. I prefer this extra layer over `argparse` so you don't have to deal with typing the long list of command line arguments. I will briefly explain the important variables here:

* `N_NODES` Sets the problem size.
<<<<<<< HEAD
* `N_FEATURES` Feature dimension of problem instance.
* `COP` The Combinatorial Optimization Problem. Choose from {mwm2D_$N_NODES, sort_0-19, sort_0-49, tsp_$N_NODES}.
* `ACTOR_WORKERS` The number of cores to split the batch of problem instances across for parallel Hungarian method.
=======
* `ACTOR_WORKERS` The number of cores to split the batch of problem instances across for parallel Hungarian method.
* `COP` The **C**ombinatorial **O**ptimization **P**roblem. Choose from {mwm2D_$N_NODES, sort_0-19, sort_0-49, tsp_$N_NODES}.
>>>>>>> e008b762
* `ARCH` Choose from {sequential, matching}.
* `RANDOM_SEED` Passed as CLI argument to `run_spg.sh`, e.g, `./run_spg.sh 1234`.
* `RUN_NUM` Passed as CLI argument to `run_spg.sh`, e.g., `./run_spg.sh 1234 -1`.
* `PARALLEL_ENVS` Number of problem instances in each batch in the forward pass.
* `BATCH_SIZE` Number of problem instances to use in each backwards pass minibatch for gradient estimation.
* `N_EPOCHS` Number of passes of the training set.
* `DISABLE_TENSORBOARD` Don't log tensorboard outfile.
* `RNN_DIM` Hidden layer dim for the GRU. Automatically doubled for the bidirectional GRU in SPG+Sequential.
* `CUDA_DEVICE` Set the GPU device ID, default is 0.
* `REPLAY_BUFFER_GPU` Store the replay buffer on the GPU or on the CPU (requires passing more tensors back and forth but can use system RAM).
* `SAVE_STATS` Store rewards to a h5py file and store test scores to a json file for [FGLab](https://kaixhin.github.io/FGLab/).
* `SAVE_MODEL` Save model weights after each epoch.
* `BASE_DIR` The directory where logs, models, fglab results, etc. will be saved.
* `MAKE_ONLY` [mwm2D] `-1` make all `0` only train `1` only test `2` only val `3` make none (default)

I have `--_id` set up with argparse for [FGMachine](https://github.com/Kaixhin/FGMachine).

### Examples

sort-20:
```
N_NODES=20
N_FEATURES=1
COP='sort_0-19'
ARCH='sequential'
```

mwm2D-10:
```
N_NODES=10
N_FEATURES=2
COP="mwm2D_$N_NODES"
ARCH='matching'
```

tsp-20:
```
N_NODES=20
N_FEATURES=2
COP="tsp_$N_NODES"
ARCH='sequential'
```

## Licensing

Please read and respect the license :)

## Citations

Use this citation for the paper: 

```
TODO
```

If you use or modify this code for your work, please use the following citation:

```
@misc{emami2018spg,
  title = {{sinkhorn-policy-gradient.pytorch}}, 
  author = {Emami, Patrick and Ranka, Sanjay},
  howpublished = {\url{https://github.com/pemami4911/sinkhorn-policy-gradient.pytorch}},
  note = {Accessed: [Insert date here]}
}
```<|MERGE_RESOLUTION|>--- conflicted
+++ resolved
@@ -30,14 +30,9 @@
 To run an experiment, modify the variables in the `run_spg.sh` file. I prefer this extra layer over `argparse` so you don't have to deal with typing the long list of command line arguments. I will briefly explain the important variables here:
 
 * `N_NODES` Sets the problem size.
-<<<<<<< HEAD
 * `N_FEATURES` Feature dimension of problem instance.
-* `COP` The Combinatorial Optimization Problem. Choose from {mwm2D_$N_NODES, sort_0-19, sort_0-49, tsp_$N_NODES}.
+* `COP` The **C**ombinatorial **O**ptimization **P**roblem. Choose from {mwm2D_$N_NODES, sort_0-19, sort_0-49, tsp_$N_NODES}.
 * `ACTOR_WORKERS` The number of cores to split the batch of problem instances across for parallel Hungarian method.
-=======
-* `ACTOR_WORKERS` The number of cores to split the batch of problem instances across for parallel Hungarian method.
-* `COP` The **C**ombinatorial **O**ptimization **P**roblem. Choose from {mwm2D_$N_NODES, sort_0-19, sort_0-49, tsp_$N_NODES}.
->>>>>>> e008b762
 * `ARCH` Choose from {sequential, matching}.
 * `RANDOM_SEED` Passed as CLI argument to `run_spg.sh`, e.g, `./run_spg.sh 1234`.
 * `RUN_NUM` Passed as CLI argument to `run_spg.sh`, e.g., `./run_spg.sh 1234 -1`.
